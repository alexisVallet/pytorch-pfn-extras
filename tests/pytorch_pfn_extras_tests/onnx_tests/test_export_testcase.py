--- conflicted
+++ resolved
@@ -23,11 +23,6 @@
 
 output_dir = 'out'
 
-<<<<<<< HEAD
-torch_version = version.Version(torch.__version__.split("+")[0])
-
-=======
->>>>>>> 6396387b
 
 class Net(nn.Module):
     def __init__(self):
