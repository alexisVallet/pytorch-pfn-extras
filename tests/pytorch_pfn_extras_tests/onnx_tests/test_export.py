import onnx
import pytest
import torch

import pytorch_pfn_extras as ppe
from pytorch_pfn_extras_tests.onnx_tests.utils import run_model_test


def test_simple():
    class Model(torch.nn.Module):
        def __init__(self):
            super().__init__()
            self.linear = torch.nn.Linear(20, 10)
            self._outputs = []

        def forward(self, x):
            y = self.linear(x)
            self._outputs.clear()
            self._outputs.append(y)
            return self._outputs[0]

    run_model_test(Model(), (torch.rand((20,)),))


def test_conv():
    torch.manual_seed(100)

    class Net(torch.nn.Module):
        def __init__(self):
            super(Net, self).__init__()
            self.conv = torch.nn.Conv2d(1, 1, 3)

        def forward(self, x):
            return self.conv(x)

    run_model_test(Net(), (torch.rand(1, 1, 112, 112),), rtol=1e-03)


@pytest.mark.filterwarnings("ignore::torch.jit.TracerWarning")
def test_symbolic_function():
    class Func(torch.autograd.Function):
        @staticmethod
        def forward(ctx, a):
            return a + 10

        @staticmethod
        def symbolic(g, a):
            return g.op(
                "Add",
                a,
                g.op("Constant", value_t=torch.tensor([10], dtype=torch.float)),
            )

    class Model(torch.nn.Module):
        def __init__(self):
            super().__init__()

        def forward(self, x):
            return Func.apply(x) + torch.tensor([10], dtype=torch.float)

    assert hasattr(Func, "symbolic")
    run_model_test(Model(), (torch.rand((20,)),))


class AnyModel(torch.nn.Module):
    def __init__(self, fn, params):
        super(AnyModel, self).__init__()
        for name, value in params.items():
            setattr(self, name, torch.nn.parameter.Parameter(value))
        self.fn = fn

    def __call__(self, *args):
        result = self.fn(self, *args)
        return result


def test_if():
    @torch.jit.script
    def if_by_shape(x):
        if x.shape[0] == 3:
            return torch.relu(x)
        else:
            return torch.abs(x)

    run_model_test(AnyModel(lambda m, x: if_by_shape(x), {}), (torch.arange(3, dtype=torch.float),))
    run_model_test(AnyModel(lambda m, x: if_by_shape(x), {}), (torch.arange(4, dtype=torch.float),))


def test_scalar_const():
    run_model_test(AnyModel(lambda m, x: x * 3.0, {}), (torch.arange(3, dtype=torch.float),))
    run_model_test(AnyModel(lambda m, x: x * 3.0, {}), (torch.arange(3, dtype=torch.double),))


def _aranges(*shape) -> torch.Tensor:
    return torch.arange(torch.prod(torch.tensor(shape)), dtype=torch.float).reshape(*shape)


@pytest.mark.filterwarnings("ignore::torch.jit.TracerWarning")
def test_adaptive_max_pool():
    run_model_test(
        AnyModel(lambda m, x: torch.nn.functional.adaptive_max_pool2d(x * m.w, 1),
                 {"w": _aranges(3, 1, 1)}),
        (_aranges(2, 3, 5, 5) % 9,),
    )


def test_keep_initializers_as_inputs():
    class Model(torch.nn.Module):
        def __init__(self):
            super().__init__()
            self.register_buffer("var", torch.rand(10, 10))

        def forward(self, x):
            return self.var + x

    model: onnx.ModelProto = run_model_test(Model(), (torch.rand((10,)),), keep_initializers_as_inputs=False)
    assert len(model.graph.input) == 1
    model = run_model_test(Model(), (torch.rand((1,)),), keep_initializers_as_inputs=True)
    assert len(model.graph.input) == 2


@pytest.mark.filterwarnings("ignore:No names were found for specified dynamic axes of:UserWarning")
def test_dynamic_axes():
    class Model(torch.nn.Module):
        def __init__(self):
            super().__init__()
            self.register_buffer("var", torch.rand(10, 10))

        def forward(self, x, y):
            return self.var + x + y

    model: onnx.ModelProto = run_model_test(
        Model(), (torch.rand((10,)), torch.rand((10, 10))),
        keep_initializers_as_inputs=False,
        input_names=["x", "y"],
        output_names=["out"],
        dynamic_axes={"x": {0: "custom"}, "y": [0, 1], "out": [0]},)
    assert model.graph.input[0].type.tensor_type.shape.dim[0].dim_param == "custom"
    assert model.graph.input[1].type.tensor_type.shape.dim[0].dim_param == "y_dynamic_axes_1"
    assert model.graph.input[1].type.tensor_type.shape.dim[1].dim_param == "y_dynamic_axes_2"
    assert model.graph.output[0].type.tensor_type.shape.dim[0].dim_param == "out_dynamic_axes_1"


@pytest.mark.filterwarnings("ignore:No input args:UserWarning")
def test_concat():
    model: onnx.ModelProto = run_model_test(
        AnyModel(lambda m: torch.cat((m.x, m.y), axis=0),
                 {"x": _aranges(2, 3, 2), "y": _aranges(3, 3, 2)}),
        (),
    )
    assert len(model.graph.node) == 1
    assert model.graph.node[0].op_type == "Concat"
    model = run_model_test(
        AnyModel(lambda m: torch.cat((m.x, m.y), axis=1),
                 {"x": _aranges(2, 3, 2), "y": _aranges(2, 3, 2)}),
        (),
    )
    assert len(model.graph.node) == 1
    assert model.graph.node[0].op_type == "Concat"


def test_norm():
    class Net(torch.nn.Module):
        def __init__(self):
            super(Net, self).__init__()

        def forward(self, x):
            return torch.norm(x)

    run_model_test(Net(), (torch.rand(2, 3, 5, 7),), opset_version=13)


def test_rand():
    class Net(torch.nn.Module):
        def __init__(self):
            super(Net, self).__init__()

        def forward(self, x):
            return torch.rand(3) * x

    run_model_test(
        Net(), (torch.rand(2, 3),),
        opset_version=13, skip_oxrt=True)


@pytest.mark.filterwarnings("ignore::torch.jit.TracerWarning")
@pytest.mark.filterwarnings("ignore:Exporting a model to ONNX with a batch_size other than 1.*:UserWarning")
@pytest.mark.filterwarnings("ignore:The shape inference of prim..Constant type is missing.*:UserWarning")
def test_nested():
    class Model(torch.nn.Module):
        def __init__(self):
            super().__init__()
            self.rnn = torch.nn.LSTM(13, 17, 2)
            self.x = torch.nn.parameter.Parameter(torch.randn(3, 7, 13))

        def forward(self, *hidden):
            return self.rnn(self.x, tuple(hidden))

    run_model_test(
        Model(), (torch.randn(2, 7, 17), torch.randn(2, 7, 17)),
        skip_oxrt=True, output_names=["a", "b", "c"])


@pytest.mark.filterwarnings("ignore:The shape inference of org.chainer..Add type is missing:UserWarning")
def test_custom_opsets():
    class Func(torch.autograd.Function):
        @staticmethod
        def forward(ctx, a):
            return a + 10

        @staticmethod
        def symbolic(g, a):
            return g.op(
                "org.chainer::Add",
                a,
                g.op("Constant", value_t=torch.tensor([10], dtype=torch.float)),
            )

    class Model(torch.nn.Module):
        def __init__(self):
            super().__init__()

        def forward(self, x):
            return Func.apply(x) + 10

    ver = 9
    m = run_model_test(
        Model(), (torch.randn(2, 7, 17),),
        skip_oxrt=True,
        custom_opsets={"org.chainer": ver})

    assert len(m.opset_import) == 2

    for o in m.opset_import:
        if o.domain == 'org.chainer':
            assert o.version == ver


def test_softmax():
    run_model_test(torch.nn.Softmax(3), (torch.randn(1, 10, 30, 30),))


def test_complex():
    class Complex(torch.nn.Module):
        def forward(self, x):
            return x + 1

    x = torch.rand(32, 32, dtype=torch.complex64)
    run_model_test(
        Complex(),
        (x,),
        check_torch_export=False,
        onnx_scalar_type_analysis=False,
        skip_oxrt=True,  # Add op in ONNX spec doesn't support complex input
    )


<<<<<<< HEAD
def test_is_tracing():
    class Model(torch.nn.Module):
        def forward(self, x):
            if torch.jit.is_tracing():
                return x * x,

            ret = x * x
            return {"y": ret}

    run_model_test(Model(), (torch.rand(32, 32),))
=======
def test_op_norm():
    if ppe.requires("1.9.0"):
        import torch.onnx.symbolic_helper as sym_help

        @torch.onnx.symbolic_helper.parse_args("v", "v")
        def clamp_min(g, self, min):
            # dtype = self.type().scalarType()
            # Type info may be lost here.
            # https://github.com/pfnet/pytorch-pfn-extras/issues/578
            # min = g.op("Cast", min, to_i=sym_help.cast_pytorch_to_onnx[dtype])
            if sym_help._get_tensor_rank(min) == 0:
                max = torch.onnx.symbolic_opset9.unused(g)
                return g.op("Clip", self, min, max)
            else:
                return g.op("Max", self, min)

        @torch.onnx.symbolic_helper.parse_args("v", "v")
        def clamp_max(g, self, max):
            # dtype = self.type().scalarType()
            # Type info may be lost here.
            # https://github.com/pfnet/pytorch-pfn-extras/issues/578
            # max = g.op("Cast", max, to_i=sym_help.cast_pytorch_to_onnx[dtype])
            if sym_help._get_tensor_rank(max) == 0:
                min = torch.onnx.symbolic_opset9.unused(g)
                return g.op("Clip", self, min, max)
            else:
                return g.op("Min", self, max)

        torch.onnx.symbolic_opset11.clamp_min = clamp_min
        torch.onnx.symbolic_opset11.clamp_max = clamp_max

        @torch.onnx.symbolic_helper.parse_args("v", "v", "v")
        def clamp(g, self, min, max):
            dtype = self.type().scalarType()

            def _cast_if_not_none(tensor, dtype):
                if tensor is not None and not sym_help._is_none(tensor):
                    return g.op(
                        "Cast", tensor, to_i=sym_help.cast_pytorch_to_onnx[dtype]
                    )
                else:
                    return tensor

            # pfto loses type info after Cast.
            # https://github.com/pfnet/pytorch-pfn-extras/issues/578
            orig_min = min
            orig_max = max

            if dtype is not None:
                min = _cast_if_not_none(min, dtype)
                max = _cast_if_not_none(max, dtype)

            if sym_help._is_none(min):
                return clamp_max(g, self, max)
            elif sym_help._is_none(max):
                return clamp_min(g, self, min)
            else:
                if (
                    sym_help._get_tensor_rank(orig_min) == 0
                    and sym_help._get_tensor_rank(orig_max) == 0
                ):
                    return g.op("Clip", self, min, max)
                else:
                    return clamp_max(g, clamp_min(g, self, min), max)

    class Clip(torch.nn.Module):
        def __init__(self):
            super(Clip, self).__init__()
            self.a = torch.rand(32, 32)

        def forward(self, x):
            return torch.clip(x, -2.0, 4.0) + torch.clip(self.a, 10, 20)

    class Proxy(torch.nn.Module):
        def __init__(self):
            super(Proxy, self).__init__()
            self.c = Clip()

        def forward(self, x):
            return self.c(x + 1)

    x = torch.rand(32, 32)
    run_model_test(
        Proxy(),
        (x,),
        do_constant_folding=False,
    )
>>>>>>> 67a75b6f
<|MERGE_RESOLUTION|>--- conflicted
+++ resolved
@@ -255,7 +255,6 @@
     )
 
 
-<<<<<<< HEAD
 def test_is_tracing():
     class Model(torch.nn.Module):
         def forward(self, x):
@@ -266,7 +265,8 @@
             return {"y": ret}
 
     run_model_test(Model(), (torch.rand(32, 32),))
-=======
+
+
 def test_op_norm():
     if ppe.requires("1.9.0"):
         import torch.onnx.symbolic_helper as sym_help
@@ -353,5 +353,4 @@
         Proxy(),
         (x,),
         do_constant_folding=False,
-    )
->>>>>>> 67a75b6f
+    )