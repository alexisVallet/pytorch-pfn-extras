from typing import (
    Any, Callable, Dict, List, Optional, Tuple, Type, Union, TYPE_CHECKING
)

import torch

import pytorch_pfn_extras.handler as handler_module
from pytorch_pfn_extras.runtime import runtime_registry
from pytorch_pfn_extras.training._transform_model import default_transform_model

if TYPE_CHECKING:
    from pytorch_pfn_extras._runtime import DeviceLike
    from pytorch_pfn_extras import training
    from pytorch_pfn_extras.training.trigger import TriggerLike
    from pytorch_pfn_extras.training._trainer import _Trainer
    from pytorch_pfn_extras.training._evaluator import _Evaluator
    from pytorch_pfn_extras.training.metrics import MetricType
    from pytorch_pfn_extras import writing


class _Engine:
    def __init__(
            self,
            handler: handler_module.BaseHandler,
            models: Union[torch.nn.Module, Dict[str, torch.nn.Module]],
            **kwargs: Any,
    ) -> None:
        self.handler = handler
        self._manager: Optional['training.ExtensionsManager'] = None

        # The followings are used when setting up a manager instance
        if not isinstance(models, dict):
            if not isinstance(models, torch.nn.Module):
                raise ValueError(
                    'model must be an instance of dict or toch.nn.Module')
            self._models = {'main': models}
        else:
            self._models = models
        self._kwargs = kwargs
        self._extensions: List[  # list of (args, kwargs)
            Tuple[Tuple['training.Extension', Optional[str],
                        'TriggerLike', Optional[int]],
                  Dict[str, Any]]] = []
        self._manager_state: Optional[Dict[str, Any]] = None

    def extend(
            self,
            extension: 'training.Extension',
            name: Optional[str] = None,
            trigger: 'TriggerLike' = None,
            priority: Optional[int] = None,
            *,
            call_before_training: bool = False,
            **kwargs: Any,
    ) -> None:
        if self._manager is not None:
            raise RuntimeError('cannot extend after starting the engine')
        self._extensions.append(
            ((extension, name, trigger, priority),
             dict(call_before_training=call_before_training, **kwargs)))

    def _setup_manager(self, iters_per_epoch: int) -> None:
        from pytorch_pfn_extras.training import ExtensionsManager
        self._manager = ExtensionsManager(
            self._models, iters_per_epoch=iters_per_epoch, **self._kwargs)
        for ex_args, ex_kwargs in self._extensions:
            self._manager.extend(*ex_args, **ex_kwargs)
        if self._manager_state is not None:
            self.manager.load_state_dict(self._manager_state)

    @property
    def manager(self) -> 'training.ExtensionsManager':
        if self._manager is None:
            raise RuntimeError('the engine is not started yet')
        return self._manager

    @property
    def models(self) -> Dict[str, torch.nn.Module]:
        # TODO(kmaehashi): do we need this convenient interface for handlers?
        return self.manager.raw_models

    @property
    def optimizers(self) -> Dict[str, torch.optim.Optimizer]:
        return self.manager.optimizers

    def state_dict(self) -> Dict[str, Any]:
        return self.manager.state_dict()

    def load_state_dict(self, to_load: Dict[str, Any]) -> None:
        if self._manager is None:
            self._manager_state = to_load
            return
        self.manager.load_state_dict(to_load)

    def run(self, *args: Any, **kwargs: Any) -> None:
        raise NotImplementedError


def create_trainer(
        models: Union[torch.nn.Module, Dict[str, torch.nn.Module]],
        optimizers: Dict[str, torch.optim.Optimizer],
        max_epochs: int,
        *,
<<<<<<< HEAD
        extensions: Optional[List['training.Extension']] = None,
        out_dir: str = 'result',
        stop_trigger: 'TriggerLike' = None,
        writer: Optional['writing.Writer'] = None,
        evaluator: Optional['_Evaluator'] = None,
        device: 'DeviceLike' = 'cpu',
        options: Optional[Dict[str, Any]] = None,
        logic: Optional[handler_module.Logic] = None,
        transform_model: Callable[
            [str, torch.nn.Module], torch.nn.Module] = lambda n, x: x,
        handler_class: Optional[Type[handler_module.BaseHandler]] = None,
) -> '_Trainer':
=======
        extensions=None,
        out_dir='result',
        stop_trigger=None,
        writer=None,
        evaluator=None,
        device='cpu',
        options=None,
        logic=None,
        transform_model=default_transform_model,
        handler_class=None):
>>>>>>> 547bce9d
    """Creates a trainer object.

    Args:
        models: (dict or torch.nn.Module):
            Map of string to Module or an actual Module.
        optimizers (dict or torch.optim.Optimizer):
            Map of string to Optimizer or an actual Optimizer.
        max_epochs (int):
            Number of epochs in the whole training loop.
            Ignored if `stop_trigger` is passed as a kwarg.
        extensions (list of Extension, optional):
            List of extensions to be registered to the trainer.
        out_dir (str):
            Output directory (default: ``result``).
        stop_trigger (trigger object, optional):
            Trigger that can be consulted to determine wether training has
            concluded. The default is an interval trigger set to `max_epochs`
        writer (writing.Writer, optional):
            Writer that can be used by extensions to write data to custom
            filesystems.
        evaluator (Evaluator, optional):
            Evaluator that is used in evaluation phase.
            If `None` is given, the evaluation is skipped.
        device (str or torch.device):
            Device name used for selecting a corresponding runtime class.
        options (dict):
            Option that is set to a logic object. When using the default logic
            class, See the documentation of `ppe.handler.Logic` for details.
        logic (logic object):
            A logic object. If `None` is given, an logic object is instantiated
            from the default logic class.
        handler_class (handler class):
            A handler class that instantiates a handler object. If `None` is
            given, `ppe.handler.Handler` is used as a default handler class.
    """

    if options is None:
        options = {}
    else:
        options = options.copy()
    if logic is None:
        logic = handler_module.Logic()
    logic.set_options(options)
    if handler_class is None:
        handler_class = handler_module.Handler

    entry_runtime_cls = runtime_registry.get_runtime_class_for_device_spec(
        device)
    entry_runtime = entry_runtime_cls(device, options.pop('runtime', {}))
    handler = handler_class(logic, entry_runtime, options)
    if len(options) > 0:
        raise ValueError('Unknown configuration options:', options)

    from pytorch_pfn_extras.training._trainer import _Trainer
    return _Trainer(
        handler, evaluator=evaluator,
        models=models, optimizers=optimizers, max_epochs=max_epochs,
        extensions=extensions, out_dir=out_dir,
        stop_trigger=stop_trigger, writer=writer,
        transform_model=transform_model,
    )


def create_evaluator(
        models: Union[torch.nn.Module, Dict[str, torch.nn.Module]],
        *,
        progress_bar: bool = False,
        device: 'DeviceLike' = 'cpu',
        metrics: Optional[List['MetricType']] = None,
        options: Optional[Dict[str, Any]] = None,
        logic: Optional[handler_module.Logic] = None,
        handler_class: Optional[Type[handler_module.BaseHandler]] = None,
) -> '_Evaluator':
    """Creates a trainer object. the return value of this function is expected
    to be fed to `ppe.engine.create_trainer` as an argument.

    Args:
        models: (dict or torch.nn.Module):
            Map of string to Module or an actual Module. In most cases,
            this arugment is the same as the `model` arguemnt of
            `ppe.engine.create_trainer`.
        progress_bar (bool):
            If `True`, a progress bar is enabled in evaluation.
        device (str or torch.device):
            Device name used for selecting a corresponding runtime class.
        metrics (list of metrics):
            List of metrics, which computes various quantities and update
            output for the reporting.
        options (dict):
            Option that is set to a logic object. When using the default logic
            class, See the documentation of `ppe.handler.Logic` for details.
        logic (logic object):
            A logic object. If `None` is given, an logic object is instantiated
            from the default logic class.
        handler_class (handler class):
            A handler class that instantiates a handler object. If `None` is
            given, `ppe.handler.Handler` is used as a default handler class.
    """

    if metrics is None:
        metrics = []
    if options is None:
        options = {}
    else:
        options = options.copy()
    if logic is None:
        logic = handler_module.Logic()
    logic.set_options(options)
    if handler_class is None:
        handler_class = handler_module.Handler

    entry_runtime_cls = runtime_registry.get_runtime_class_for_device_spec(
        device)
    entry_runtime = entry_runtime_cls(device, options.pop('runtime', {}))
    handler = handler_class(logic, entry_runtime, options)

    if len(options) > 0:
        raise ValueError('Unknown configuration options ', options)

    from pytorch_pfn_extras.training._evaluator import _Evaluator
    return _Evaluator(
        handler,
        models=models,
        progress_bar=progress_bar,
        metrics=metrics,
    )<|MERGE_RESOLUTION|>--- conflicted
+++ resolved
@@ -101,7 +101,6 @@
         optimizers: Dict[str, torch.optim.Optimizer],
         max_epochs: int,
         *,
-<<<<<<< HEAD
         extensions: Optional[List['training.Extension']] = None,
         out_dir: str = 'result',
         stop_trigger: 'TriggerLike' = None,
@@ -111,21 +110,9 @@
         options: Optional[Dict[str, Any]] = None,
         logic: Optional[handler_module.Logic] = None,
         transform_model: Callable[
-            [str, torch.nn.Module], torch.nn.Module] = lambda n, x: x,
+            [str, torch.nn.Module], torch.nn.Module] = default_transform_model,
         handler_class: Optional[Type[handler_module.BaseHandler]] = None,
 ) -> '_Trainer':
-=======
-        extensions=None,
-        out_dir='result',
-        stop_trigger=None,
-        writer=None,
-        evaluator=None,
-        device='cpu',
-        options=None,
-        logic=None,
-        transform_model=default_transform_model,
-        handler_class=None):
->>>>>>> 547bce9d
     """Creates a trainer object.
 
     Args:
