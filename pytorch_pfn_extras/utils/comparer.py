import collections
import json
import re
import threading
import concurrent.futures
from typing import (
    Any, Callable, Dict, Iterable, List, Mapping, Optional, Sequence,
    Tuple, Type, Union
)

import torch.nn
import torch.testing

import pytorch_pfn_extras as ppe
from pytorch_pfn_extras import engine as _engine_module
from pytorch_pfn_extras import handler as _handler_module
from pytorch_pfn_extras.handler import _logic
from pytorch_pfn_extras.training import _trainer
from pytorch_pfn_extras.training import manager as manager_module
from pytorch_pfn_extras.training import _evaluator
from pytorch_pfn_extras.training import trigger as trigger_module


_thread_local = threading.local()
_intermediate_prefix = "intermedaite:"


class _ComparableHandler(_handler_module.BaseHandler):
    def __init__(
            self,
            handler: _handler_module.BaseHandler,
            name: str,
            get_target_cb: Any,
            compare_cb: Any,
            trigger: Optional[trigger_module.Trigger] = None,
            *,
            dir: Optional[str] = None,
    ) -> None:
        self._handler = handler
        self._get_target_cb = get_target_cb
        self._compare_cb = compare_cb
        self.name = name
        self._trigger = trigger
        self._intermediate_values: Dict[int, Dict[str, Any]] = {}
        self._intermediate_counts: Dict[int, Dict[str, int]] = {}
        self._batch_idx: Optional[int] = None
        self._dir = dir
        self._epoch: Optional[int] = None

    def train_setup(self, trainer: _trainer._Trainer, loader: Any) -> None:
        self._handler.train_setup(trainer, loader)

    def train_epoch_begin(
            self, trainer: _trainer._Trainer, loader: Iterable[Any]) -> None:
        self._handler.train_epoch_begin(trainer, loader)
        _thread_local.handler = self
        self._epoch = trainer.epoch

    def train_epoch_end(self, trainer: _trainer._Trainer) -> None:
        self._handler.train_epoch_end(trainer)
        self._epoch = None

    def train_validation_begin(
            self, trainer: _trainer._Trainer, evaluator: _evaluator.Evaluator) -> None:
        self._handler.train_validation_begin(trainer, evaluator)
        _thread_local.handler = self

    def train_validation_end(
            self, trainer: _trainer._Trainer, evaluator: _evaluator.Evaluator) -> None:
        self._handler.train_validation_end(trainer, evaluator)

    def train_step(
            self,
            trainer: _trainer._Trainer,
            batch_idx: int,
            batch: Any,
            complete_fn: Callable[[int, Any], None],
    ) -> None:
        self._batch_idx = batch_idx
        self._reset_intermediate_values()
        self._handler.train_step(trainer, batch_idx, batch, complete_fn)

    def train_post_step(
            self,
            trainer: _trainer.Trainer,
            batch_idx: int,
            batch: Any,
            outputs: Any
    ) -> None:
        class _ManagerProxy(manager_module._ManagerProxy):
            @property
            def iteration(self) -> int:
                # `Comparer._compare_targets` will be called
                # before `iteration` is incremented.
                return self._manager.iteration + 1

        manager = _ManagerProxy(trainer.manager)
        self._handler.train_post_step(trainer, batch_idx, batch, outputs)
        if self._trigger is None or self._trigger(manager):
            self._compare(trainer, batch_idx, outputs)

    def eval_setup(
            self, evaluator: _evaluator.Evaluator, loader: Iterable[Any]) -> None:
        self._handler.eval_setup(evaluator, loader)

    def eval_loop_begin(self, evaluator: _evaluator.Evaluator) -> None:
        self._handler.eval_loop_begin(evaluator)
        _thread_local.handler = self

    def eval_step(
            self,
            evaluator: _evaluator.Evaluator,
            batch_idx: int,
            batch: Any,
            complete_fn: Callable[[int, Any], None],
    ) -> None:
        self._batch_idx = batch_idx
        self._reset_intermediate_values()
        self._handler.eval_step(evaluator, batch_idx, batch, complete_fn)

    def eval_loop_end(self, evaluator: _evaluator.Evaluator) -> None:
        self._handler.eval_loop_end(evaluator)

    def eval_post_step(
            self,
            evaluator: _evaluator.Evaluator,
            batch_idx: int,
            batch: Any,
            outputs: Any,
    ) -> None:
        self._handler.eval_post_step(evaluator, batch_idx, batch, outputs)
        self._compare(evaluator, batch_idx, outputs)

    def _compare(self, engine: Any, batch_idx: int, outputs: Any) -> None:
        outputs = _logic._normalize_outputs(outputs)
        target = self._get_target_cb(self, engine, batch_idx, outputs)
        self._compare_cb(self, engine, batch_idx, target)

    def _reset_intermediate_values(self) -> None:
        assert self._batch_idx is not None
        self._intermediate_values[self._batch_idx] = {}
        self._intermediate_counts[self._batch_idx] = {}

    def _add_intermediate_value(self, name: str, value: torch.Tensor) -> None:
        assert self._batch_idx is not None
        values = self._intermediate_values[self._batch_idx]
        counts = self._intermediate_counts[self._batch_idx]
        value = value.detach()
        count = counts.get('name', 0)
        counts['name'] = count + 1
        name = _intermediate_prefix + name + f'_{count}'

        # Defer importing onnx for performance and to avoid linkage issues.
        import pytorch_pfn_extras.onnx
        if pytorch_pfn_extras.onnx.available:
            pytorch_pfn_extras.onnx.as_output(name, value)
        values[name] = value


def _overwrite_handler(engine: Any, *args: Any, **kwargs: Any) -> None:
    engine.handler = _ComparableHandler(engine.handler, *args, **kwargs)
    evaluator = getattr(engine, 'evaluator', None)
    if evaluator is not None:
        # For trainer with evaluator
        evaluator.handler = _ComparableHandler(evaluator.handler, *args, **kwargs)


_CompareFn = Callable[[str, str, str, Any, Any], None]
_Engine = Union[_trainer.Trainer, _evaluator.Evaluator]


def get_default_comparer(
        rtol: float = 1e-04,
        atol: float = 0,
        equal_nan: bool = True,
) -> _CompareFn:
    """Creates default comparer function.

    The created function will compare the outputs by using
    `torch.testing.assert_allclose` with specified options.

    Args:
        rtol (float): Relative tolerance.
        atol (float): Absolute tolerance.
        equal_nan (bool): If ``True``, NaNs will be ignored.
    """
    def compare_fn(
            backend1: str, backend2: str, name: str,
            val1: Any, val2: Any) -> None:
        # TODO select the device where
        # the tensors will be compared?
        if isinstance(val1, torch.Tensor):
            val1 = val1.cpu().detach()
        if isinstance(val2, torch.Tensor):
            val2 = val2.cpu().detach()
        torch.testing.assert_allclose(
            val1, val2, rtol=rtol, atol=atol, equal_nan=equal_nan)

    return compare_fn


_default_comparer = get_default_comparer()


<<<<<<< HEAD
def _compare_targets(
        compare_fn: _CompareFn,
        targets: Dict[str, Any],
        batch_idx: int,
) -> None:
=======
def _compare_targets(compare_fn, targets, baseline, batch_idx):
>>>>>>> 966b32fb
    names = list(targets.keys())
    if baseline is None:
        baseline = names[0]
    keys = sorted(targets[baseline].keys())

    err_msg = ''
    for backend in set(names) - set([baseline]):
        for val_name in keys:
            out1 = targets[baseline][val_name]
            out2 = targets[backend][val_name]
            try:
                compare_fn(baseline, backend, val_name, out1, out2)
            except AssertionError as e:
                err_msg += (
                    f"Comparing '{baseline}' and '{backend}' in '{val_name}'\n"
                    f"{str(e)}\n")
    if err_msg:
        raise AssertionError(f'Batch: {batch_idx}\n' + str(err_msg))


class _ComparerBase:
    def __init__(
            self,
            engines: Mapping[str, _Engine],
            *,
            compare_fn: _CompareFn = _default_comparer,
            concurrency: Optional[int] = None,
    ) -> None:
        e_type = type(next(iter(engines.values())))
        if e_type not in (
            _trainer.Trainer,
            _evaluator.Evaluator,
        ):
            raise ValueError(f"Engine type {e_type} is not supported")
        if not all((isinstance(e, e_type) for e in engines.values())):
            raise ValueError("All the engines must be of the same type")

        self.engines = engines  # Need to wrap the handle with ours
        # If to_compare_key is None, then we compare all
        self.barrier = threading.Barrier(len(engines))
        self.report_lock = threading.Lock()
        self.compare_fn = compare_fn
        self._finalized = False
        self._semaphore = threading.Semaphore(
            len(engines) if concurrency is None else concurrency)
        self.targets: Dict[str, Dict[str, Any]] = {}
        self._iters: Dict[str, int] = {}
        # engines must be a dict
        for name, engine in engines.items():
            _overwrite_handler(engine, name, self._get_target, self.compare_targets)

    def _assert_incompatible_trigger(self, condition: bool) -> None:
        if not condition:
            raise ValueError('Engines have different triggers.')

    def run_engine(self, engine: _Engine, loaders: Any) -> None:
        try:
            self._semaphore.acquire()
            if isinstance(loaders, tuple):
                engine.run(*loaders)
            elif isinstance(loaders, dict):
                engine.run(**loaders)
            else:
                engine.run(loaders)
            with self.report_lock:
                self._finalized = True
                self._assert_incompatible_trigger(len(self.targets) == 0)
        except Exception:
            self.barrier.abort()
            raise
        finally:
            self._semaphore.release()

    def compare(self, loaders: Any, n_iters: Optional[int] = None) -> None:
        """Compares outputs.

        Args:
            loaders (dict of loaders):
                Data loaders used as input for each engine.
        """
        # n_iters is the number of iterations that we wait for
        # compare
        self.n_iters = n_iters
        self._iters = {k: 0 for k in self.engines.keys()}
        # We need to use a thread pool because is not easy at all to sync
        # the run method of different engines to compare every n iterations
        for name in self.engines.keys():
            if name not in loaders:
                raise KeyError(f"'{name}' is not in `loaders`")
        with concurrent.futures.ThreadPoolExecutor(
            max_workers=len(self.engines)
        ) as executor:
            futures = []
            for name, engine in self.engines.items():
                futures.append(executor.submit(
                    self.run_engine, engine, loaders[name]))
            for future in concurrent.futures.as_completed(futures):
                future.result()

    def _get_target(
            self,
            handle: _handler_module.BaseHandler,
            engine: _Engine,
            batch_idx: int,
            outputs: Any,
    ) -> Dict[str, Any]:
        raise NotImplementedError('Comparers must override _get_target')

    def compare_targets(
            self,
            handler: _ComparableHandler,
            engine: _Engine,
            batch_idx: int,
            target: Dict[str, Any],
    ) -> None:
        self._iters[handler.name] += 1
        if (self.n_iters is None) or (self._iters[handler.name] % self.n_iters == 0):
            # Save the outputs of this iteration
            with self.report_lock:
                self.targets[handler.name] = target
                if len(self.targets.keys()) == len(self.engines.keys()):
                    # all outputs have been filled, lets compare and reset
                    _compare_targets(self.compare_fn, self.targets, None, batch_idx)
                    self.targets = {}
                self._assert_incompatible_trigger(not self._finalized)
            # Excplicitly synchronize
            self._semaphore.release()
            self.barrier.wait()
            self._semaphore.acquire()


class OutputsComparer(_ComparerBase):
    def __init__(
            self,
            engines: Mapping[str, _Engine],
            to_compare_keys: Optional[Sequence[str]] = None,
            *,
            compare_fn: _CompareFn = _default_comparer,
            concurrency: Optional[int] = None,
    ) -> None:
        """A class for comparison of iteration outputs.

        This class is mainly used to compare results between different devices.

        Args:
            engines (dict of Engines):
                Trainers or Evaluators to compare outputs.
            to_compare_keys (tuple of str, optional):
                A set of keys of output dict to compare.
            compare_fn (function):
                Comparison function. Default is ``get_default_comparer()``.
            concurrency (int, optional):
                The upper bound limit on the number of workers that run concurrently.
                If ``None``, inferred from the size of ``engines``.

        Examples:
            >>> trainer_cpu = ppe.engine.create_trainer(
                    model, optimizer, 1, device='cpu')
            >>> trainer_gpu = ppe.engine.create_trainer(
                    model, optimizer, 1, device='cuda:0')
            >>> comp = ppe.utils.comparer.OutputsComparer(
                    {"cpu": trainer_cpu, "gpu": trainer_gpu})
            >>> comp.compare({"cpu": loader, "gpu": loader}])
        """
        # If to_compare_key is None, then we compare all
        super().__init__(engines, compare_fn=compare_fn, concurrency=concurrency)
        self.to_compare_keys = to_compare_keys

    def _get_target(
            self,
            handle: _handler_module.BaseHandler,
            engine: _Engine,
            batch_idx: int,
            outputs: Any,
    ) -> Dict[str, Any]:
        keys = (
            self.to_compare_keys
            if self.to_compare_keys is not None
            else outputs.keys()
        )
        return {key: outputs[key] for key in keys}


class ModelComparer(_ComparerBase):
    def __init__(
            self,
            engines: Mapping[str, _Engine],
            to_compare_keys: Optional[Sequence[str]] = None,
            *,
            compare_fn: _CompareFn = _default_comparer,
            concurrency: Optional[int] = None,
    ):
        """A class for comparison of iteration model parameters.

        This class is mainly used to compare results between different devices.

        Args:
            engines (dict of Engines):
                Trainers or Evaluators to compare outputs.
            to_compare_keys (tuple of str, optional):
                A set of keys of model parameters to compare.
            compare_fn (function):
                Comparison function. Default is ``get_default_comparer()``.
            concurrency (int, optional):
                The upper bound limit on the number of workers that run concurrently.
                If ``None``, inferred from the size of ``engines``.

        Examples:
            >>> trainer_cpu = ppe.engine.create_trainer(
                    model, optimizer, 1, device='cpu')
            >>> trainer_gpu = ppe.engine.create_trainer(
                    model, optimizer, 1, device='cuda:0')
            >>> comp = ppe.utils.comparer.ModelComparer(
                    {"cpu": trainer_cpu, "gpu": trainer_gpu})
            >>> comp.compare({"cpu": loader, "gpu": loader}])
        """
        # If to_compare_key is None, then we compare all
        super().__init__(engines, compare_fn=compare_fn, concurrency=concurrency)
        self.to_compare_keys = to_compare_keys
        self._preprocessed_keys: Optional[List[str]] = None

    def _preprocess_keys(self, sdict: Dict[str, Any]) -> None:
        if self.to_compare_keys is None:
            self._preprocessed_keys = list(sdict.keys())
        else:
            self._preprocessed_keys = []
            for tc_k in self.to_compare_keys:
                matched = False
                for sd_k in sdict.keys():
                    if re.match(tc_k, sd_k) is not None:
                        self._preprocessed_keys.append(sd_k)
                        matched = True
                if not matched:
                    raise ValueError(
                        f'didnt find a match for {tc_k} in the model')

    def _get_target(
            self,
            handle: _handler_module.BaseHandler,
            engine: _Engine,
            batch_idx: int,
            outputs: Any,
    ) -> Dict[str, Any]:
        sdict = engine.models['main'].state_dict()
        if self._preprocessed_keys is None:
            self._preprocess_keys(sdict)
        assert self._preprocessed_keys is not None
        return {key: sdict[key] for key in self._preprocessed_keys}


# New comparer interface

def _filter(
        keys: Union[bool, str, Sequence[str]],
        get_dict: Callable[[], Dict[str, Any]],
) -> Dict[str, Any]:
    if keys is False:
        return {}
    if keys is True:
        return get_dict()

    if isinstance(keys, str):
        keys = (keys,)
    if isinstance(keys, (tuple, list)):
        if len(keys) == 0:
            return {}
        sdict = get_dict()
        ret = {}
        for tc_k in keys:
            for sd_k in sdict.keys():
                if re.match(tc_k, sd_k) is not None:
                    ret[sd_k] = sdict[sd_k]
                    break
            else:
                raise ValueError(f'didnt find a match for {tc_k} in the model')
        return ret

    raise ValueError(f'Unsupported type: {type(keys)}')


class Comparer:

    def __init__(
            self,
            *,
<<<<<<< HEAD
            trigger: Any = None,
            compare_fn: _CompareFn = _default_comparer,
            concurrency: Optional[int] = None,
            outputs: bool = True,
            params: bool = False,
    ) -> None:
=======
            trigger=None,
            compare_fn=_default_comparer,
            concurrency=None,
            outputs=True,
            params=False,
            baseline=None,
    ):
>>>>>>> 966b32fb
        """A class for comparison of iteration outputs and model parameters.

        This class is mainly used to compare results between different devices.

        Args:
            trigger (Trigger):
                Trigger object that determines when to compare values.
            compare_fn (function):
                Comparison function. Default is ``get_default_comparer()``.
            concurrency (int, optional):
                The upper bound limit on the number of workers that run concurrently.
                If ``None``, inferred from the size of ``engines``.
            outputs (tuple of str or bool):
                A set of keys of output dict to compare.
            params (tuple of str or bool):
                A set of keys of model parameters to compare.
            baseline (str, optional):
                The baseline engine that is assumed to be correct.

        Examples:
            >>> trainer_cpu = ppe.engine.create_trainer(
                    model, optimizer, 1, device='cpu')
            >>> trainer_gpu = ppe.engine.create_trainer(
                    model, optimizer, 1, device='cuda:0')
            >>> comp = ppe.utils.comparer.Comparer()
            >>> comp.add_engine("cpu", engine_cpu, train_1, eval_1)
            >>> comp.add_engine("gpu", engine_gpu, train_2, eval_2)
            >>> comp.compare()
        """
        self._engine_type: Optional[Type[_Engine]] = None
        self._engines: Dict[
            str, Tuple[_Engine, Any, Any]] = collections.OrderedDict()
        self._compare_fn = compare_fn
        self._targets: Dict[str, Dict[str, Any]] = {}
        self._output_keys = outputs
        self._param_keys = params
        self._baseline = baseline
        self._finalized = False
        self._concurrency = concurrency  # Upper limit of semaphore size
        # Sempaphore for training step execution
        self._semaphore: Optional[threading.Semaphore] = None
        # Synchronizes iteration timing
        self._barrier: Optional[threading.Barrier] = None
        self._report_lock = threading.Lock()  # Locks `Comparer._get_target`

        if trigger is None:
            self._trigger = trigger_module.get_trigger((1, "epoch"))
        else:
            self._engine_type = _trainer.Trainer
            self._trigger = trigger_module.get_trigger(trigger)

    def _get_target(
            self,
            handler: _ComparableHandler,
            engine: _Engine,
            batch_idx: int,
            outputs: Dict[str, Any],
    ) -> Dict[str, Any]:
        targets = {}
        outputs = _filter(self._output_keys, lambda: outputs)
        targets.update({
            k if k.startswith(_intermediate_prefix) else 'output:' + k: v
            for k, v in outputs.items()})
        targets.update(handler._intermediate_values.pop(batch_idx))

        params = _filter(self._param_keys, engine.models['main'].state_dict)
        targets.update({'param:' + k: v for k, v in params.items()})
        return targets

    def _assert_incompatible_trigger(self, condition: bool) -> None:
        if not condition:
            raise ValueError("Engines have different triggers.")

    @staticmethod
    def _get_filename(engine: _Engine, batch_idx: int) -> str:
        name = type(engine).__name__
        handler = engine.handler
        assert isinstance(handler, _ComparableHandler)
        epoch = handler._epoch
        if epoch is not None:
            name += f'_epoch_{epoch}'
        name += f'_iter_{batch_idx}'
        return name

    def _compare_targets(
            self,
            handler: _ComparableHandler,
            engine: _Engine,
            batch_idx: int,
            target: Dict[str, Any],
    ) -> None:
        # Save the outputs of this iteration
        with self._report_lock:
            self._targets[handler.name] = target
            if len(self._targets.keys()) == len(self._engines.keys()):
                # all outputs have been filled, lets compare and reset
                _compare_targets(
                    self._compare_fn, self._targets, self._baseline, batch_idx)
                self._targets = {}
            self._assert_incompatible_trigger(not self._finalized)

        # Excplicitly synchronize
        assert self._semaphore is not None
        assert self._barrier is not None
        self._semaphore.release()
        try:
            self._barrier.wait()
        finally:
            self._semaphore.acquire()

    def add_engine(
            self,
            name: str,
            engine: _Engine,
            *args: Any,
            **kwargs: Any,
    ) -> None:
        """Add an engine to compare variables.

        Args:
            name (str):
                Engine name.
            engine (Trainer or Evaluator):
                An engine to compare variables.
            *args and **kwargs:
                Arguments passed to ``engine.run``.
        """
        type_engine = type(engine)

        if type_engine not in (_trainer.Trainer, _evaluator.Evaluator):
            raise ValueError(f"Engine type {type_engine} is not supported")

        if self._engine_type is None:
            self._engine_type = type_engine
        elif type_engine != self._engine_type:
            raise ValueError("All the engines must be of the same type")

        if name in self._engines.keys():
            raise ValueError(f"Engine named {name} already registered")

        _overwrite_handler(
            engine, name, self._get_target, self._compare_targets, self._trigger)

        self._engines[name] = engine, args, kwargs

    def _load_dump(
            self,
            handler: _ComparableHandler,
            engine: _Engine,
            batch_idx: int,
            outputs: Dict[str, Any],
    ) -> Dict[str, Dict[str, Any]]:
        name = self._get_filename(engine, batch_idx)
        assert isinstance(engine.handler, _ComparableHandler)
        return torch.load(f'{engine.handler._dir}/{name}')  # type: ignore

    def add_dump(self, name: str, dir: str) -> None:
        """Add an engine to compare variables.

        Args:
            name (str):
                The name of dump.
            dir (str):
                The directory that the results are saved to.
        """
        with open(f'{dir}/summary') as f:
            summary = json.loads(f.read())

        class DummyModel(torch.nn.Module):
            def __init__(self) -> None:
                super().__init__()  # type: ignore[no-untyped-call]
                self.param = torch.nn.Parameter(torch.tensor(1.0))

            def forward(self, *args: Any, **kwargs: Any) -> Any:
                return ()

        model = DummyModel()
        ppe.to(model, 'cpu')

        # Create a dummy engine
        evaluator: Optional[_evaluator.Evaluator] = None
        trainer: Optional[_trainer.Trainer] = None
        args = []
        if summary['evaluator']:
            evaluator = _engine_module.create_evaluator(model)
            args = [[None] * summary['eval_len']]
        if summary['trainer']:
            trainer = _engine_module.create_trainer(
                {'main': model},
                {'main': torch.optim.SGD(model.parameters(), lr=0.01)},
                summary['max_epochs'],
                evaluator=evaluator,
            )
            args = [[None] * summary['train_len']] + args

        engine = trainer or evaluator
        assert engine is not None
        _overwrite_handler(
            engine, name, self._load_dump, self._compare_targets,
            self._trigger, dir=dir)

        self._engines[name] = engine, args, {}

    def _dump_targets(
            self,
            handler: _ComparableHandler,
            engine: _Engine,
            batch_idx: int,
            target: Dict[str, Any],
    ) -> None:
        name = self._get_filename(engine, batch_idx)
        assert isinstance(engine.handler, _ComparableHandler)
        torch.save(target, f'{engine.handler._dir}/{name}')

    def dump(self, engine: _Engine, dir: str, *args: Any, **kwargs: Any) -> None:
        """Add an engine to compare variables.

        Args:
            engine (Trainer or Evaluator):
                An engine to compare variables.
            dir (str):
                Name of the directory that the results are saved to.
            *args and **kwargs:
                Arguments passed to ``engine.run``.
        """
        _overwrite_handler(
            engine, '', self._get_target, self._dump_targets, self._trigger, dir=dir)

        engine.run(*args, **kwargs)
        assert isinstance(engine.handler, _ComparableHandler)
        engine.handler = engine.handler._handler
        summary = {
            'evaluator': (isinstance(engine, _evaluator.Evaluator)
                          or getattr(engine, 'evaluator', None) is not None),
            'trainer': isinstance(engine, _trainer.Trainer),
            'train_len': getattr(engine, '_train_len', None),
            'eval_len': engine._eval_len,
        }
        if isinstance(engine,_trainer.Trainer):
            assert engine._manager is not None
            summary['max_epochs'] = engine._manager.max_epochs
        with open(f'{dir}/summary', 'w') as f:
            f.write(json.dumps(summary))

    def _run_engine(self, engine: _Engine, args: Any, kwargs: Any) -> None:
        assert self._semaphore is not None
        assert self._barrier is not None
        self._semaphore.acquire()
        try:
            engine.run(*args, **kwargs)
            with self._report_lock:
                self._finalized = True
                self._assert_incompatible_trigger(len(self._targets) == 0)
        except Exception:
            self._barrier.abort()
            raise
        finally:
            self._semaphore.release()

    def compare(self) -> None:
        """Compares outputs.
        """
        n_workers = len(self._engines)
        self._barrier = threading.Barrier(n_workers)
        self._semaphore = threading.Semaphore(
            n_workers if self._concurrency is None else self._concurrency)
        with concurrent.futures.ThreadPoolExecutor(max_workers=n_workers) as executor:
            futures = []
            for _, (engine, args, kwargs) in self._engines.items():
                futures.append(executor.submit(self._run_engine, engine, args, kwargs))
            for future in concurrent.futures.as_completed(futures):
                future.result()


def intermediate_value(name: str, value: torch.Tensor) -> None:
    if not hasattr(_thread_local, 'handler'):
        return
    _thread_local.handler._add_intermediate_value(name, value)<|MERGE_RESOLUTION|>--- conflicted
+++ resolved
@@ -202,15 +202,12 @@
 _default_comparer = get_default_comparer()
 
 
-<<<<<<< HEAD
 def _compare_targets(
         compare_fn: _CompareFn,
         targets: Dict[str, Any],
+        baseline: Optional[str],
         batch_idx: int,
 ) -> None:
-=======
-def _compare_targets(compare_fn, targets, baseline, batch_idx):
->>>>>>> 966b32fb
     names = list(targets.keys())
     if baseline is None:
         baseline = names[0]
@@ -496,22 +493,13 @@
     def __init__(
             self,
             *,
-<<<<<<< HEAD
             trigger: Any = None,
             compare_fn: _CompareFn = _default_comparer,
             concurrency: Optional[int] = None,
             outputs: bool = True,
             params: bool = False,
-    ) -> None:
-=======
-            trigger=None,
-            compare_fn=_default_comparer,
-            concurrency=None,
-            outputs=True,
-            params=False,
-            baseline=None,
-    ):
->>>>>>> 966b32fb
+            baseline: Optional[str] = None,
+    ) -> None:
         """A class for comparison of iteration outputs and model parameters.
 
         This class is mainly used to compare results between different devices.
