--- conflicted
+++ resolved
@@ -61,25 +61,14 @@
             --build-arg pip_install_dep_args="cupy-cuda113 pytorch-ignite onnx ${TEST_PIP_PACKAGES}"
         ;;
 
-<<<<<<< HEAD
     torch112 )
-        # PyTorch 1.12 + Python 3.9
+        # PyTorch 1.12 + Python 3.10
         docker_build_and_push \
             --build-arg base_image="nvidia/cuda:11.3.1-cudnn8-devel-ubuntu18.04" \
-            --build-arg python_version="3.9.7" \
+            --build-arg python_version="3.10.5" \
             --build-arg pip_install_torch_args="torch==1.12.* torchvision==0.13.* -f https://download.pytorch.org/whl/cu113/torch_stable.html" \
             --build-arg pip_install_dep_args="cupy-cuda113 pytorch-ignite onnx ${TEST_PIP_PACKAGES}"
         ;;
-=======
-# PyTorch 1.12 + Python 3.10
-docker_build_and_push torch112 \
-    --build-arg base_image="nvidia/cuda:11.3.1-cudnn8-devel-ubuntu18.04" \
-    --build-arg python_version="3.10.5" \
-    --build-arg pip_install_torch_args="torch==1.12.* torchvision==0.13.* -f https://download.pytorch.org/whl/cu113/torch_stable.html" \
-    --build-arg pip_install_dep_args="cupy-cuda113 pytorch-ignite onnx ${TEST_PIP_PACKAGES}" \
-    &
-WAIT_PIDS="$! ${WAIT_PIDS}"
->>>>>>> 4a63d6cf
 
     * )
         echo "${1}: Unknown test name."
