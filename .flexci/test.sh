#!/bin/bash -uex

perl -pi.bak -e 's|http://archive\.ubuntu\.com/ubuntu/|mirror://mirrors.ubuntu.com/mirrors.txt|g' /etc/apt/sources.list
apt update
apt -y install python3 python3-pip

<<<<<<< HEAD
pip3 install torch torchvision pytorch-ignite pytest flake8 matplotlib tensorboard
=======
pip3 install torch torchvision pytorch-ignite pytest flake8 matplotlib onnx
>>>>>>> ec743047
pip3 install -e .

# Run unit tests
python3 -m pytest tests/

# Run examples
python3 example/mnist.py --batch-size 2048 --test-batch-size 2048 --epochs 1 --save-model
python3 example/ignite-mnist.py --batch_size 2048 --val_batch_size 2048 --epochs 1

# Run flake8
flake8 .<|MERGE_RESOLUTION|>--- conflicted
+++ resolved
@@ -4,11 +4,7 @@
 apt update
 apt -y install python3 python3-pip
 
-<<<<<<< HEAD
-pip3 install torch torchvision pytorch-ignite pytest flake8 matplotlib tensorboard
-=======
-pip3 install torch torchvision pytorch-ignite pytest flake8 matplotlib onnx
->>>>>>> ec743047
+pip3 install torch torchvision pytorch-ignite pytest flake8 matplotlib tensorboard onnx
 pip3 install -e .
 
 # Run unit tests
